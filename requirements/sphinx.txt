#
# This file is autogenerated by pip-compile with Python 3.10
# by the following command:
#
#    pip-compile --resolver=backtracking requirements/sphinx.in
#
alabaster==0.7.12
    # via sphinx
babel==2.11.0
    # via sphinx
certifi==2022.12.7
    # via requests
charset-normalizer==2.1.1
    # via requests
docutils==0.19
    # via sphinx
idna==3.4
    # via requests
imagesize==1.4.1
    # via sphinx
jinja2==3.1.2
    # via sphinx
markupsafe==2.1.1
    # via jinja2
packaging==22.0
    # via sphinx
pygments==2.13.0
    # via sphinx
pytz==2022.7
    # via babel
requests==2.28.1
    # via sphinx
snowballstemmer==2.2.0
    # via sphinx
<<<<<<< HEAD
sphinx==6.0.0
    # via
    #   -r requirements/sphinx.in
    #   sphinx-notfound-page
sphinx-notfound-page==0.8.3
    # via -r requirements/sphinx.in
=======
sphinx==6.1.3
    # via -r sphinx.in
>>>>>>> 04424529
sphinxcontrib-applehelp==1.0.2
    # via sphinx
sphinxcontrib-devhelp==1.0.2
    # via sphinx
sphinxcontrib-htmlhelp==2.0.0
    # via sphinx
sphinxcontrib-jsmath==1.0.1
    # via sphinx
sphinxcontrib-qthelp==1.0.3
    # via sphinx
sphinxcontrib-serializinghtml==1.1.5
    # via sphinx
urllib3==1.26.13
    # via requests<|MERGE_RESOLUTION|>--- conflicted
+++ resolved
@@ -4,13 +4,13 @@
 #
 #    pip-compile --resolver=backtracking requirements/sphinx.in
 #
-alabaster==0.7.12
+alabaster==0.7.13
     # via sphinx
 babel==2.11.0
     # via sphinx
 certifi==2022.12.7
     # via requests
-charset-normalizer==2.1.1
+charset-normalizer==3.0.1
     # via requests
 docutils==0.19
     # via sphinx
@@ -20,34 +20,29 @@
     # via sphinx
 jinja2==3.1.2
     # via sphinx
-markupsafe==2.1.1
+markupsafe==2.1.2
     # via jinja2
-packaging==22.0
+packaging==23.0
     # via sphinx
-pygments==2.13.0
+pygments==2.14.0
     # via sphinx
-pytz==2022.7
+pytz==2022.7.1
     # via babel
-requests==2.28.1
+requests==2.28.2
     # via sphinx
 snowballstemmer==2.2.0
     # via sphinx
-<<<<<<< HEAD
-sphinx==6.0.0
+sphinx==6.1.3
     # via
     #   -r requirements/sphinx.in
     #   sphinx-notfound-page
 sphinx-notfound-page==0.8.3
     # via -r requirements/sphinx.in
-=======
-sphinx==6.1.3
-    # via -r sphinx.in
->>>>>>> 04424529
-sphinxcontrib-applehelp==1.0.2
+sphinxcontrib-applehelp==1.0.4
     # via sphinx
 sphinxcontrib-devhelp==1.0.2
     # via sphinx
-sphinxcontrib-htmlhelp==2.0.0
+sphinxcontrib-htmlhelp==2.0.1
     # via sphinx
 sphinxcontrib-jsmath==1.0.1
     # via sphinx
@@ -55,5 +50,5 @@
     # via sphinx
 sphinxcontrib-serializinghtml==1.1.5
     # via sphinx
-urllib3==1.26.13
+urllib3==1.26.14
     # via requests